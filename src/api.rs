--- conflicted
+++ resolved
@@ -5,7 +5,13 @@
 mod auth;
 
 pub fn init(cfg: &mut web::ServiceConfig) {
-<<<<<<< HEAD
+    cfg.service(auth::login);
+    cfg.service(auth::hash_password);
+    cfg.service(user::add_user);
+    cfg.service(user::get_users);
+    cfg.service(user::get_user_by_id);
+    cfg.service(user::update_user);
+    cfg.service(user::delete_user);
     cfg.service(category::add_category);
     cfg.service(category::get_categories);
     cfg.service(category::get_category_by_id);
@@ -16,14 +22,4 @@
     cfg.service(brand::get_brand_by_id);
     cfg.service(brand::update_brand);
     cfg.service(brand::delete_brand);
-=======
-    cfg.service(auth::login);
-    cfg.service(auth::hash_password);
-    cfg.service(user::add_user);
-    cfg.service(user::get_users);
-    cfg.service(user::get_user_by_id);
-    cfg.service(user::update_user);
-    cfg.service(user::delete_user);
-   
->>>>>>> 976bbf95
 }