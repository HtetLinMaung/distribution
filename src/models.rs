--- conflicted
+++ resolved
@@ -1,11 +1,7 @@
 pub mod brand;
-<<<<<<< HEAD
 pub mod category;
 pub mod order;
 pub mod user;
-=======
-pub mod user;
 pub mod shop;
 pub mod township;
-pub mod ward;
->>>>>>> bfde9298
+pub mod ward;