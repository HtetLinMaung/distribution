--- conflicted
+++ resolved
@@ -1,8 +1,3 @@
 pub mod common_struct;
-<<<<<<< HEAD
-pub mod sql;
 pub mod jwt;
-=======
-pub mod jwt;
-pub mod sql;
->>>>>>> 976bbf95
+pub mod sql;